--- conflicted
+++ resolved
@@ -373,12 +373,7 @@
 
     def get_token(self) -> Optional[str]:
         """
-<<<<<<< HEAD
-        Returns the token.
-        If the token is not available, a warning message is logged.
-=======
-        Returns token in console (if authorisation was successful).
->>>>>>> fcf6503b
+        Returns the token if exists.
         """
         token = self.__token
         if not token:
